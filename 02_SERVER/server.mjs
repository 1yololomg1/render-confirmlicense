--- conflicted
+++ resolved
@@ -228,7 +228,7 @@
     }
     
     console.log(`Validating license for machine: ${machine_id?.substring(0, 8)}...`);
-
+    
   // ADD DEBUG LOGGING:
     const parts = license_key.split(':');
     console.log('License parts:', parts);
@@ -243,82 +243,12 @@
       console.log('Signatures match:', signature === expectedSignature);
     }
     
-<<<<<<< HEAD
-  // ADD DEBUG LOGGING:
-    const parts = license_key.split(':');
-    console.log('License parts:', parts);
-    if (parts.length === 3) {
-      const [licenseId, expiry, signature] = parts;
-      const expectedSignature = crypto.createHmac('sha256', LICENSE_SECRET)
-        .update(`${licenseId}:${expiry}`)
-        .digest('hex')
-        .substring(0, 16);
-      console.log('Expected signature:', expectedSignature);
-      console.log('Actual signature:', signature);
-      console.log('Signatures match:', signature === expectedSignature);
-=======
     const verified = verifyLicense(license_key);
     if (!verified) {
       return res.status(400).json({ error: 'Invalid license key format' });
     }
     
     const { licenseId, expiry } = verified;
-    
-    // Get license from Realtime Database using licenseId only
-    const snapshot = await db.ref(`license/${licenseId}`).once('value');
-    const data = snapshot.val();
-    
-    if (!data) {
-      return res.status(404).json({ error: 'License not found' });
-    }
-    
-    // Check if license is revoked
-    if (data.revoked) {
-      return res.status(403).json({ error: 'License has been revoked' });
-    }
-    
-    // Check expiry
-    if (new Date() > new Date(expiry)) {
-      return res.status(403).json({ error: 'License expired' });
-    }
-    
-    // Check if already activated on different machine
-    if (data.computer_id && data.computer_id !== machine_id) {
-      return res.status(403).json({ error: 'License already activated on another machine' });
-    }
-    
-    // If not yet bound, bind it now
-    if (!data.computer_id) {
-      await db.ref(`license/${licenseId}`).update({
-        computer_id: machine_id,
-        bound_at: new Date().toISOString(),
-        binding_method: 'automatic'
-      });
-      console.log(`License ${licenseId} bound to machine ${machine_id?.substring(0, 8)}...`);
->>>>>>> 0f79b9a0
-    }
-    
-    res.json({ 
-      valid: true, 
-      expiry,
-      machineId: machine_id,
-      tier: data.tier || 'professional',
-      status: data.status || 'active'
-    });
-    
-  } catch (error) {
-    console.error('Validation error:', error);
-    res.status(500).json({ error: 'Internal server error' });
-  }
-});
-    
-    const verified = verifyLicense(license_key);
-    if (!verified) {
-      return res.status(400).json({ error: 'Invalid license key format' });
-    }
-    
-    const { licenseId, expiry } = verified;
-    
     
     // Get license from Realtime Database using licenseId only
     const snapshot = await db.ref(`license/${licenseId}`).once('value');
